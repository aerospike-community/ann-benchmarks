.DS_Store
*.pyc
*.o
protocol/c/fr-*

install/*.txt
install/*.yaml
install/lib-*/
data/*
*.class

<<<<<<< HEAD
.idea
venv
results/*
!results/*.png
=======
results/*
!results/*.png

venv

.idea
>>>>>>> fab50830
<|MERGE_RESOLUTION|>--- conflicted
+++ resolved
@@ -9,16 +9,9 @@
 data/*
 *.class
 
-<<<<<<< HEAD
-.idea
-venv
-results/*
-!results/*.png
-=======
 results/*
 !results/*.png
 
 venv
 
-.idea
->>>>>>> fab50830
+.idea