--- conflicted
+++ resolved
@@ -70,12 +70,8 @@
         self._bigann_neighbors : np.ndarray
         self._bigann_distances : np.ndarray
         self._bigann_searchtype : str
-<<<<<<< HEAD
-        self._bigann_nbrneighbors : int
+        self._bigann_default_search_count : int        
         self._bigann_force_squareeuclidean : bool = runtimeArgs.distancesquareeuclidean
-=======
-        self._bigann_default_search_count : int
->>>>>>> 6136fa68
         
         if os.path.exists(self._hdf_filepath):
             print(f"Warn: ANN HDF File '{self._hdf_filepath}' exist and will be overwritten")
