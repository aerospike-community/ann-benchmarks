<<<<<<< HEAD
# hdf_import.py

This module will import a generated ANN HDF dataset. If the dataset doesn’t locally exist, it will be imported from ANN repro. All datasets are cached in the “./data” folder.

You can obtain a list of arguments by running:

```
python hdf_import.py –help
```

Below is a review of the argument:

\-h, --help

Show this help message and exit

\-d DS, --dataset DS

The ANN dataset (DS) to load training points from (default: glove-100-angular)

\-c N, --concurrency N

The maximum number of concurrent tasks (N) used to population the index.

“N’ Values are:

-   \< 0 – All records are upserted, concurrently waiting for the upsert confirmation once all upserts are submitted
-   0 -- Disable Population  
    If the index doesn’t existence, it is created. The “wait for index completion” is still being performed.
-   1 -- One record is upserted and confirmed at a time (sync)
-   \> 1 -- The number of records upserted and confirmed, concurrently (async)

    After population occurs, the module will go into “wait for index completion” mode by default. When this occurs, the module will wait until all populated index records are merged into the Aerospike DB.

    (default: 500)

\--idxdrop

If the Vector Index existence, it will be dropped. Otherwise, it is updated. (default: False)

\--idxnowait

Waiting for index completion is disabled. The module will continue without waiting for the index records to  
be merged into the Aerospike DB (default: False)

\-E EVT, --exhaustedevt EVT

This determines how the Resource Exhausted event is handled.  
This event occurs with the Vector Server merge queue is filled and cannot process any additional  
population requests.

“EVT” Values are:

-   \< 0 – All population events are stopped and will not resume until the index merger queue is cleared. This is done by “waiting for index completion” to occur. Once the queue is cleared, the population will be restarted.
-   0 -- Disable event handling (just re-throws the exception)
-   \>= 1 – All population events are stopped, and the module will wait for “EVT” seconds. Once the interval is reached, the population will be restarted.

(default: -1)

\-m RECS, --maxrecs RECS

Determines the maximum number of records to populated. A value of -1 (default) all records in  
the HDF dataset are populated.

(default: -1)

\-p port, --vectorport port

The Vector Server Port (default: 5000)

\-a HOST, --host HOST

The Vector Server’s IP Address or Host Name (default: localhost)

\-A HOST:PORT [HOST:PORT ...], --hosts HOST:PORT [HOST:PORT ...]

A list of host and optional port. Each pair is separated by a space.  
Example: 'hosta:5000' or 'hostb' (default: [localhost:5000])

If provided, each population request is distributed over the list of hosts.

Note: if this is provided, “—host” and “—port” arguments are ignored.

\-l, --vectorloadbalancer

Use Vector's Load Balancer.

Note: if “—hosts” argument is used, only the first host in the list is used (reminding hosts are ignored)

(default: False)

\-T, --vectortls

Use TLS to connect to the Vector Server

(default: False)

\-n NS, --namespace NS

The Aerospike Namespace  
(default: test)

\-N NS, --idxnamespace NS

Aerospike Namespace where the vector index will be located.  
Defaults to the value of “—namespace”.

\-s SET, --setname SET

The Aerospike Set Name  
(default: HDF-data)

\-I IDX, --idxname IDX

The Vector Index Name.  
Defaults to the Set Name (--setname) with the suffix of '_idx'

\-g, --generatedetailsetname

Generates a unique Set Name (--setname) based on distance type, dimensions, index params, etc.  
(default: False)

\-b BIN, --vectorbinname BIN

The Aerospike Bin Name where the vector is stored  
(default: “HDF_embedding”)

\-D DIST, --distancetype DIST

The Vector's Index Distance Type as defined by the Vector Phyton API.  
The default is to select the index type based on the ANN dataset

\-P PARM, --indexparams PARM

The Vector's Index Params (HnswParams) as defined by the Vector Phyton API.  
(default: {"m": 16, "ef_construction": 100, "ef": 100})

\-L LOG, --logfile LOG

The logging file path, if provided.  
The default is to stdout.

\--loglevel LEVEL

The Logging level (default: INFO)

\--driverloglevel DLEVEL

The Vector Phyton Driver's Logging level (default: NOTSET)

\--prometheus PORT

The Prometheus Port (default: 9464)

\--prometheushb SECS

Prometheus heartbeat in secs. The heartbeat updates common information to Prometheus  
(default: 5 seconds)

\--exitdelay wait

Upon exist, the module will sleep ensuring all Prometheus events are captured  
(default: 20)

# hdf_query.py

This module will query using the ANN neighbor query vector defined in the ANN dataset that was downloaded and populated using [hdf_import.py](#hdf_importpy).

You can obtain a list of arguments by running:

```
python hdf_import.py –help
```

Below is a review of the argument:

\-h, --help

Show this help message and exit

\-d DS, --dataset DS

The ANN dataset (DS) to load training points from (default: glove-100-angular)

\-r RUNS, --runs RUNS

The number of times the query requests will run based on the ANN dataset.  
For example: If the ANN dataset request 1,000 queries and if this value is 10; The total number of query requests will be 10,000 (1,000 \* 10).  
(default: 10)

\--limit NEEIGHBORS

The number of neighbors to return from each query request  
(default: 100)

\--parallel

Each “run” is conducted concurrently  
(default: False)

\--check

Each query result is checked to determine if the result is correct.  
{default False)

\-p port, --vectorport port

The Vector Server Port (default: 5000)

\-a HOST, --host HOST

The Vector Server’s IP Address or Host Name (default: localhost)

\-A HOST:PORT [HOST:PORT ...], --hosts HOST:PORT [HOST:PORT ...]

A list of host and optional port. Each pair is separated by a space.  
Example: 'hosta:5000' or 'hostb' (default: [localhost:5000])

If provided, each query request is distributed over the list of hosts.

Note: if this is provided, “—host” and “—port” arguments are ignored.

\-l, --vectorloadbalancer

Use Vector's Load Balancer.

Note: if “—hosts” argument is used, only the first host in the list is used (reminding hosts are ignored)

(default: False)

\-T, --vectortls

Use TLS to connect to the Vector Server

(default: False)

\-N NS, --idxnamespace NS

Aerospike Namespace where the vector index will be located.  
Defaults to the value of “—namespace”.

\-s SET, --setname SET

The Aerospike Set Name  
(default: HDF-data)

\-I IDX, --idxname IDX

The Vector Index Name.  
Defaults to the Set Name (--setname) with the suffix of '_idx'

\-g, --generatedetailsetname

Generates a unique Set Name (--setname) based on distance type, dimensions, index params, etc.  
(default: False)

\-S PARM, --searchparams PARM

The Vector's Search Params (HnswParams) as defined by the Vector Phyton API.  
Defaults to --indexparams

\-L LOG, --logfile LOG

The logging file path, if provided.  
The default is to stdout.

\--loglevel LEVEL

The Logging level (default: INFO)

\--driverloglevel DLEVEL

The Vector Phyton Driver's Logging level (default: NOTSET)

\--prometheus PORT

The Prometheus Port (default: 9464)

\--prometheushb SECS

Prometheus heartbeat in secs. The heartbeat updates common information to Prometheus  
(default: 5 seconds)

\--exitdelay wait

Upon exist, the module will sleep ensuring all Prometheus events are captured  
(default: 20)

# Prometheus

The module outputs certain meters to Prometheus. They are:

-   `aerospike.hdf.heartbeat This event is defined as a gauge. It provides information about the status of the module including the following attributes:`
    -   `"ns” – Aerospike Namespace`
    -   `"set” – Aerospike Set                                                   `
    -   `"idxns” – Aerospike Vector Index Namespace`
    -   `"idx" – The Aerospike Vector Index Name                                                     `
    -   `"idxbin" – The Vector’s Bin Name`
    -   `"idxdist" – The Vector’s API Distance Type`
    -   `"dims" – Vector’s dimensions`
    -   `"poprecs" – The number of records in the ANN dataset that will be populated`
    -   `"queries": The total number of queries used for this dataset `
    -   `“querynbrlmt” – The number of possible neighbors to return for the query`
    -   `“queryruns” – The number of query runs. Each run will perform a set of define queries. The number is defined in “queries”. `
    -   `"querycurrun" – The current query run                                                  `
    -   `"dataset” – The ANN dataset`
    -   `"paused" – The run status. Values are:`
        -   `Waiting – waiting for index completion`
        -   `Paused – paused due to resource exhausted`
        -   `Running - Populating`
        -   `Idle – before population, after, or after waiting…`
        -   `Done – Population/Wait done`
    -   `"action” – If importing (populating) or querying`
    -   "remainingRecs" – The current number of records that have not been populated
    -   "remainingquerynbrs” - The total number of queries (includes all runs) that have not been executed
-   `aerospike.hdf.populate Current record rate that have been upserted. Defined as a counter. Attributes:`
    -   `"type" -- upsert`
    -   `"ns" -- Namespace`
    -   `"set" – Set Name`
-   `aerospike.hdf.query Current query rate. Defined as a counter. Attributes:`
    -   `"ns" -- Namespace`
    -   `"` `idx" – Index Name`
    -   `“run” – The run associated with this query`
-   `aerospike.hdf.exception Current exception rate. Defined as a counter. Attributes:`
    -   `"exception_type" – Type of exception`
    -   `"handled_by_user" – if handled by user code`
    -   `"ns" -- Namespace`
    -   `"set" – Set`
    -   `“idx” – Index name`
-   `aerospike.hdf.waitidxcompletion Current number of waiting for index merge completions being conducted. Defined as a counter. Attributes:`
    -   `"ns" – Index Namespace`
    -   `"idx" – Index Name`
-   `aerospike.hdf.dropidxtime The amount of time to perform an index drop. Defined as a histogram. Attributes:`
    -   `"ns" – Index Namepsace`
    -   `"idx" – Index Name`

# Supported Datasets

-   deep-image-96-angular
-   fashion-mnist-784-euclidean
-   gist-960-euclidean
-   glove-25-angular
-   glove-50-angular
-   glove-100-angular
-   glove-200-angular
-   mnist-784-euclidean
-   random-xs-20-euclidean
-   random-s-100-euclidean
-   random-xs-20-angular
-   random-s-100-angular
-   random-xs-16-hamming
-   random-s-128-hamming
-   random-l-256-hamming
-   random-s-jaccard
-   random-l-jaccard
-   sift-128-euclidean
-   nytimes-256-angular
-   nytimes-16-angular
-   sift-256-hamming
-   kosarak-jaccard
-   movielens1m-jaccard
-   movielens10m-jaccard
-   movielens20m-jaccard
-   dbpedia-openai-100k-angular
-   dbpedia-openai-200k-angular
-   dbpedia-openai-300k-angular
-   dbpedia-openai-400k-angular
-   dbpedia-openai-500k-angular
-   dbpedia-openai-600k-angular
-   dbpedia-openai-700k-angular
-   dbpedia-openai-800k-angular
-   dbpedia-openai-900k-angular
-   dbpedia-openai-1000k-angular

## Possible additional sites (can be more)

Any new dataset needs to be defined to mini-ANN.

-   <https://archive.ics.uci.edu/>
-   <http://fimi.uantwerpen.be/data/>
-   <http://files.grouplens.org/datasets/movielens/>
=======
# hdf_import.py

This module will import a generated ANN HDF dataset. If the dataset doesn’t locally exist, it will be imported from ANN repro. All datasets are cached in the “./data” folder.

You can obtain a list of arguments by running:

```
python hdf_import.py –help
```

Below is a review of the argument:

\-h, --help

Show this help message and exit

\-d DS, --dataset DS

The ANN dataset (DS) to load training points from (default: glove-100-angular)

\-c N, --concurrency N

The maximum number of concurrent tasks (N) used to population the index.

“N’ Values are:

-   \< 0 – All records are upserted, concurrently waiting for the upsert confirmation once all upserts are submitted
-   0 -- Disable Population  
    If the index doesn’t existence, it is created. The “wait for index completion” is still being performed.
-   1 -- One record is upserted and confirmed at a time (sync)
-   \> 1 -- The number of records upserted and confirmed, concurrently (async)

    After population occurs, the module will go into “wait for index completion” mode by default. When this occurs, the module will wait until all populated index records are merged into the Aerospike DB.

    (default: 500)

\--idxdrop

If the Vector Index existence, it will be dropped. Otherwise, it is updated. (default: False)

\--idxnowait

Waiting for index completion is disabled. The module will continue without waiting for the index records to  
be merged into the Aerospike DB (default: False)

\-E EVT, --exhaustedevt EVT

This determines how the Resource Exhausted event is handled.  
This event occurs with the Vector Server merge queue is filled and cannot process any additional  
population requests.

“EVT” Values are:

-   \< 0 – All population events are stopped and will not resume until the index merger queue is cleared. This is done by “waiting for index completion” to occur. Once the queue is cleared, the population will be restarted.
-   0 -- Disable event handling (just re-throws the exception)
-   \>= 1 – All population events are stopped, and the module will wait for “EVT” seconds. Once the interval is reached, the population will be restarted.

(default: -1)

\-m RECS, --maxrecs RECS

Determines the maximum number of records to populated. A value of -1 (default) all records in  
the HDF dataset are populated.

(default: -1)

\-p port, --vectorport port

The Vector Server Port (default: 5000)

\-a HOST, --host HOST

The Vector Server’s IP Address or Host Name (default: localhost)

\-A HOST:PORT [HOST:PORT ...], --hosts HOST:PORT [HOST:PORT ...]

A list of host and optional port. Each pair is separated by a space.  
Example: 'hosta:5000' or 'hostb' (default: [localhost:5000])

If provided, each population request is distributed over the list of hosts.

Note: if this is provided, “—host” and “—port” arguments are ignored.

\-l, --vectorloadbalancer

Use Vector's Load Balancer.

Note: if “—hosts” argument is used, only the first host in the list is used (reminding hosts are ignored)

(default: False)

\-T, --vectortls

Use TLS to connect to the Vector Server

(default: False)

\-n NS, --namespace NS

The Aerospike Namespace  
(default: test)

\-N NS, --idxnamespace NS

Aerospike Namespace where the vector index will be located.  
Defaults to the value of “—namespace”.

\-s SET, --setname SET

The Aerospike Set Name  
(default: HDF-data)

\-I IDX, --idxname IDX

The Vector Index Name.  
Defaults to the Set Name (--setname) with the suffix of '_idx'

\-g, --generatedetailsetname

Generates a unique Set Name (--setname) based on distance type, dimensions, index params, etc.  
(default: False)

\-b BIN, --vectorbinname BIN

The Aerospike Bin Name where the vector is stored  
(default: “HDF_embedding”)

\-D DIST, --distancetype DIST

The Vector's Index Distance Type as defined by the Vector Phyton API.  
The default is to select the index type based on the ANN dataset

\-P PARM, --indexparams PARM

The Vector's Index Params (HnswParams) as defined by the Vector Phyton API.  
(default: {"m": 16, "ef_construction": 100, "ef": 100})

\-L LOG, --logfile LOG

The logging file path, if provided.  
The default is to stdout.

\--loglevel LEVEL

The Logging level (default: INFO)

\--driverloglevel DLEVEL

The Vector Phyton Driver's Logging level (default: NOTSET)

\--prometheus PORT

The Prometheus Port (default: 9464)

\--prometheushb SECS

Prometheus heartbeat in secs. The heartbeat updates common information to Prometheus  
(default: 5 seconds)

\--exitdelay wait

Upon exist, the module will sleep ensuring all Prometheus events are captured  
(default: 20)

# hdf_query.py

This module will query using the ANN neighbor query vector defined in the ANN dataset that was downloaded and populated using [hdf_import.py](#hdf_importpy).

You can obtain a list of arguments by running:

```
python hdf_import.py –help
```

Below is a review of the argument:

\-h, --help

Show this help message and exit

\-d DS, --dataset DS

The ANN dataset (DS) to load training points from (default: glove-100-angular)

\-r RUNS, --runs RUNS

The number of times the query requests will run based on the ANN dataset.  
For example: If the ANN dataset request 1,000 queries and if this value is 10; The total number of query requests will be 10,000 (1,000 \* 10).  
(default: 10)

\--limit NEEIGHBORS

The number of neighbors to return from each query request  
(default: 100)

\--parallel

Each “run” is conducted concurrently  
(default: False)

\--check

Each query result is checked to determine if the result is correct.  
{default False)

\-p port, --vectorport port

The Vector Server Port (default: 5000)

\-a HOST, --host HOST

The Vector Server’s IP Address or Host Name (default: localhost)

\-A HOST:PORT [HOST:PORT ...], --hosts HOST:PORT [HOST:PORT ...]

A list of host and optional port. Each pair is separated by a space.  
Example: 'hosta:5000' or 'hostb' (default: [localhost:5000])

If provided, each query request is distributed over the list of hosts.

Note: if this is provided, “—host” and “—port” arguments are ignored.

\-l, --vectorloadbalancer

Use Vector's Load Balancer.

Note: if “—hosts” argument is used, only the first host in the list is used (reminding hosts are ignored)

(default: False)

\-T, --vectortls

Use TLS to connect to the Vector Server

(default: False)

\-N NS, --idxnamespace NS

Aerospike Namespace where the vector index will be located.  
Defaults to the value of “—namespace”.

\-s SET, --setname SET

The Aerospike Set Name  
(default: HDF-data)

\-I IDX, --idxname IDX

The Vector Index Name.  
Defaults to the Set Name (--setname) with the suffix of '_idx'

\-g, --generatedetailsetname

Generates a unique Set Name (--setname) based on distance type, dimensions, index params, etc.  
(default: False)

\-S PARM, --searchparams PARM

The Vector's Search Params (HnswParams) as defined by the Vector Phyton API.  
Defaults to --indexparams

\--metric TYPE

Determines how recall is calculated. Defaults to “KNN”. Possible values are:

-   knn (default)
-   epsilon -- Epsilon 0.01 Recall
-   largeepsilon -- Epsilon 0.1 Recall
-   rel -- Relative Error

\-L LOG, --logfile LOG

The logging file path, if provided.  
The default is to stdout.

\--loglevel LEVEL

The Logging level (default: INFO)

\--driverloglevel DLEVEL

The Vector Phyton Driver's Logging level (default: NOTSET)

\--prometheus PORT

The Prometheus Port (default: 9464)

\--prometheushb SECS

Prometheus heartbeat in secs. The heartbeat updates common information to Prometheus  
(default: 5 seconds)

\--exitdelay wait

Upon exist, the module will sleep ensuring all Prometheus events are captured  
(default: 20)

# Prometheus

The module outputs certain meters to Prometheus. They are:

-   `aerospike.hdf.heartbeat This event is defined as a gauge. It provides information about the status of the module including the following attributes:`
    -   `"ns” – Aerospike Namespace`
    -   `"set” – Aerospike Set                                                   `
    -   `"idxns” – Aerospike Vector Index Namespace`
    -   `"idx" – The Aerospike Vector Index Name                                                     `
    -   `"idxbin" – The Vector’s Bin Name`
    -   `"idxdist" – The Vector’s API Distance Type`
    -   `"dims" – Vector’s dimensions`
    -   `"poprecs" – The number of records in the ANN dataset that will be populated`
    -   `"queries": The total number of queries used for this dataset `
    -   `“querynbrlmt” – The number of possible neighbors to return for the query`
    -   `“queryruns” – The number of query runs. Each run will perform a set of define queries. The number is defined in “queries”. `
    -   `"querycurrun" – The current query run                                                  `
    -   `"querymetric – The recall method used`
    -   `"querymetricvalue" – The recall calculated value based on recall method`
    -   `"dataset” – The ANN dataset`
    -   `"paused" – The run status. Values are:`
        -   `Waiting – waiting for index completion`
        -   `Paused – paused due to resource exhausted`
        -   `Running - Populating`
        -   `Idle – before population, after, or after waiting…`
        -   `Done – Population/Wait done`
    -   `"action” – If importing (populating) or querying`
    -   "remainingRecs" – The current number of records that have not been populated
    -   "remainingquerynbrs” - The total number of queries (includes all runs) that have not been executed
-   `aerospike.hdf.populate Current record rate that have been upserted. Defined as a counter. Attributes:`
    -   `"type" -- upsert`
    -   `"ns" -- Namespace`
    -   `"set" – Set Name`
-   `aerospike.hdf.query Current query rate. Defined as a counter. Attributes:`
    -   `"ns" -- Namespace`
    -   `"` `idx" – Index Name`
    -   `“run” – The run associated with this query`
-   `aerospike.hdf.exception Current exception rate. Defined as a counter. Attributes:`
    -   `"exception_type" – Type of exception`
    -   `"handled_by_user" – if handled by user code`
    -   `"ns" -- Namespace`
    -   `"set" – Set`
    -   `“idx” – Index name`
-   `aerospike.hdf.waitidxcompletion Current number of waiting for index merge completions being conducted. Defined as a counter. Attributes:`
    -   `"ns" – Index Namespace`
    -   `"idx" – Index Name`
-   `aerospike.hdf.dropidxtime The amount of time to perform an index drop. Defined as a histogram. Attributes:`
    -   `"ns" – Index Namepsace`
    -   `"idx" – Index Name`

## Dashboard

You can import the dashboard from [here](https://github.com/aerospike-community/ann-benchmarks/blob/main/aerospike/AerospikeHDFDashboard.json) (AerospikeHDFDashboard.json).

### hdf-import dashboard example

![dashboard import](./readme-HDFImportDashboard.png)

### hdf-query dashboard example

![dashboard query](./readme-HDFQueryDashboard.png)
>>>>>>> b0c2be53
<|MERGE_RESOLUTION|>--- conflicted
+++ resolved
@@ -1,386 +1,3 @@
-<<<<<<< HEAD
-# hdf_import.py
-
-This module will import a generated ANN HDF dataset. If the dataset doesn’t locally exist, it will be imported from ANN repro. All datasets are cached in the “./data” folder.
-
-You can obtain a list of arguments by running:
-
-```
-python hdf_import.py –help
-```
-
-Below is a review of the argument:
-
-\-h, --help
-
-Show this help message and exit
-
-\-d DS, --dataset DS
-
-The ANN dataset (DS) to load training points from (default: glove-100-angular)
-
-\-c N, --concurrency N
-
-The maximum number of concurrent tasks (N) used to population the index.
-
-“N’ Values are:
-
--   \< 0 – All records are upserted, concurrently waiting for the upsert confirmation once all upserts are submitted
--   0 -- Disable Population  
-    If the index doesn’t existence, it is created. The “wait for index completion” is still being performed.
--   1 -- One record is upserted and confirmed at a time (sync)
--   \> 1 -- The number of records upserted and confirmed, concurrently (async)
-
-    After population occurs, the module will go into “wait for index completion” mode by default. When this occurs, the module will wait until all populated index records are merged into the Aerospike DB.
-
-    (default: 500)
-
-\--idxdrop
-
-If the Vector Index existence, it will be dropped. Otherwise, it is updated. (default: False)
-
-\--idxnowait
-
-Waiting for index completion is disabled. The module will continue without waiting for the index records to  
-be merged into the Aerospike DB (default: False)
-
-\-E EVT, --exhaustedevt EVT
-
-This determines how the Resource Exhausted event is handled.  
-This event occurs with the Vector Server merge queue is filled and cannot process any additional  
-population requests.
-
-“EVT” Values are:
-
--   \< 0 – All population events are stopped and will not resume until the index merger queue is cleared. This is done by “waiting for index completion” to occur. Once the queue is cleared, the population will be restarted.
--   0 -- Disable event handling (just re-throws the exception)
--   \>= 1 – All population events are stopped, and the module will wait for “EVT” seconds. Once the interval is reached, the population will be restarted.
-
-(default: -1)
-
-\-m RECS, --maxrecs RECS
-
-Determines the maximum number of records to populated. A value of -1 (default) all records in  
-the HDF dataset are populated.
-
-(default: -1)
-
-\-p port, --vectorport port
-
-The Vector Server Port (default: 5000)
-
-\-a HOST, --host HOST
-
-The Vector Server’s IP Address or Host Name (default: localhost)
-
-\-A HOST:PORT [HOST:PORT ...], --hosts HOST:PORT [HOST:PORT ...]
-
-A list of host and optional port. Each pair is separated by a space.  
-Example: 'hosta:5000' or 'hostb' (default: [localhost:5000])
-
-If provided, each population request is distributed over the list of hosts.
-
-Note: if this is provided, “—host” and “—port” arguments are ignored.
-
-\-l, --vectorloadbalancer
-
-Use Vector's Load Balancer.
-
-Note: if “—hosts” argument is used, only the first host in the list is used (reminding hosts are ignored)
-
-(default: False)
-
-\-T, --vectortls
-
-Use TLS to connect to the Vector Server
-
-(default: False)
-
-\-n NS, --namespace NS
-
-The Aerospike Namespace  
-(default: test)
-
-\-N NS, --idxnamespace NS
-
-Aerospike Namespace where the vector index will be located.  
-Defaults to the value of “—namespace”.
-
-\-s SET, --setname SET
-
-The Aerospike Set Name  
-(default: HDF-data)
-
-\-I IDX, --idxname IDX
-
-The Vector Index Name.  
-Defaults to the Set Name (--setname) with the suffix of '_idx'
-
-\-g, --generatedetailsetname
-
-Generates a unique Set Name (--setname) based on distance type, dimensions, index params, etc.  
-(default: False)
-
-\-b BIN, --vectorbinname BIN
-
-The Aerospike Bin Name where the vector is stored  
-(default: “HDF_embedding”)
-
-\-D DIST, --distancetype DIST
-
-The Vector's Index Distance Type as defined by the Vector Phyton API.  
-The default is to select the index type based on the ANN dataset
-
-\-P PARM, --indexparams PARM
-
-The Vector's Index Params (HnswParams) as defined by the Vector Phyton API.  
-(default: {"m": 16, "ef_construction": 100, "ef": 100})
-
-\-L LOG, --logfile LOG
-
-The logging file path, if provided.  
-The default is to stdout.
-
-\--loglevel LEVEL
-
-The Logging level (default: INFO)
-
-\--driverloglevel DLEVEL
-
-The Vector Phyton Driver's Logging level (default: NOTSET)
-
-\--prometheus PORT
-
-The Prometheus Port (default: 9464)
-
-\--prometheushb SECS
-
-Prometheus heartbeat in secs. The heartbeat updates common information to Prometheus  
-(default: 5 seconds)
-
-\--exitdelay wait
-
-Upon exist, the module will sleep ensuring all Prometheus events are captured  
-(default: 20)
-
-# hdf_query.py
-
-This module will query using the ANN neighbor query vector defined in the ANN dataset that was downloaded and populated using [hdf_import.py](#hdf_importpy).
-
-You can obtain a list of arguments by running:
-
-```
-python hdf_import.py –help
-```
-
-Below is a review of the argument:
-
-\-h, --help
-
-Show this help message and exit
-
-\-d DS, --dataset DS
-
-The ANN dataset (DS) to load training points from (default: glove-100-angular)
-
-\-r RUNS, --runs RUNS
-
-The number of times the query requests will run based on the ANN dataset.  
-For example: If the ANN dataset request 1,000 queries and if this value is 10; The total number of query requests will be 10,000 (1,000 \* 10).  
-(default: 10)
-
-\--limit NEEIGHBORS
-
-The number of neighbors to return from each query request  
-(default: 100)
-
-\--parallel
-
-Each “run” is conducted concurrently  
-(default: False)
-
-\--check
-
-Each query result is checked to determine if the result is correct.  
-{default False)
-
-\-p port, --vectorport port
-
-The Vector Server Port (default: 5000)
-
-\-a HOST, --host HOST
-
-The Vector Server’s IP Address or Host Name (default: localhost)
-
-\-A HOST:PORT [HOST:PORT ...], --hosts HOST:PORT [HOST:PORT ...]
-
-A list of host and optional port. Each pair is separated by a space.  
-Example: 'hosta:5000' or 'hostb' (default: [localhost:5000])
-
-If provided, each query request is distributed over the list of hosts.
-
-Note: if this is provided, “—host” and “—port” arguments are ignored.
-
-\-l, --vectorloadbalancer
-
-Use Vector's Load Balancer.
-
-Note: if “—hosts” argument is used, only the first host in the list is used (reminding hosts are ignored)
-
-(default: False)
-
-\-T, --vectortls
-
-Use TLS to connect to the Vector Server
-
-(default: False)
-
-\-N NS, --idxnamespace NS
-
-Aerospike Namespace where the vector index will be located.  
-Defaults to the value of “—namespace”.
-
-\-s SET, --setname SET
-
-The Aerospike Set Name  
-(default: HDF-data)
-
-\-I IDX, --idxname IDX
-
-The Vector Index Name.  
-Defaults to the Set Name (--setname) with the suffix of '_idx'
-
-\-g, --generatedetailsetname
-
-Generates a unique Set Name (--setname) based on distance type, dimensions, index params, etc.  
-(default: False)
-
-\-S PARM, --searchparams PARM
-
-The Vector's Search Params (HnswParams) as defined by the Vector Phyton API.  
-Defaults to --indexparams
-
-\-L LOG, --logfile LOG
-
-The logging file path, if provided.  
-The default is to stdout.
-
-\--loglevel LEVEL
-
-The Logging level (default: INFO)
-
-\--driverloglevel DLEVEL
-
-The Vector Phyton Driver's Logging level (default: NOTSET)
-
-\--prometheus PORT
-
-The Prometheus Port (default: 9464)
-
-\--prometheushb SECS
-
-Prometheus heartbeat in secs. The heartbeat updates common information to Prometheus  
-(default: 5 seconds)
-
-\--exitdelay wait
-
-Upon exist, the module will sleep ensuring all Prometheus events are captured  
-(default: 20)
-
-# Prometheus
-
-The module outputs certain meters to Prometheus. They are:
-
--   `aerospike.hdf.heartbeat This event is defined as a gauge. It provides information about the status of the module including the following attributes:`
-    -   `"ns” – Aerospike Namespace`
-    -   `"set” – Aerospike Set                                                   `
-    -   `"idxns” – Aerospike Vector Index Namespace`
-    -   `"idx" – The Aerospike Vector Index Name                                                     `
-    -   `"idxbin" – The Vector’s Bin Name`
-    -   `"idxdist" – The Vector’s API Distance Type`
-    -   `"dims" – Vector’s dimensions`
-    -   `"poprecs" – The number of records in the ANN dataset that will be populated`
-    -   `"queries": The total number of queries used for this dataset `
-    -   `“querynbrlmt” – The number of possible neighbors to return for the query`
-    -   `“queryruns” – The number of query runs. Each run will perform a set of define queries. The number is defined in “queries”. `
-    -   `"querycurrun" – The current query run                                                  `
-    -   `"dataset” – The ANN dataset`
-    -   `"paused" – The run status. Values are:`
-        -   `Waiting – waiting for index completion`
-        -   `Paused – paused due to resource exhausted`
-        -   `Running - Populating`
-        -   `Idle – before population, after, or after waiting…`
-        -   `Done – Population/Wait done`
-    -   `"action” – If importing (populating) or querying`
-    -   "remainingRecs" – The current number of records that have not been populated
-    -   "remainingquerynbrs” - The total number of queries (includes all runs) that have not been executed
--   `aerospike.hdf.populate Current record rate that have been upserted. Defined as a counter. Attributes:`
-    -   `"type" -- upsert`
-    -   `"ns" -- Namespace`
-    -   `"set" – Set Name`
--   `aerospike.hdf.query Current query rate. Defined as a counter. Attributes:`
-    -   `"ns" -- Namespace`
-    -   `"` `idx" – Index Name`
-    -   `“run” – The run associated with this query`
--   `aerospike.hdf.exception Current exception rate. Defined as a counter. Attributes:`
-    -   `"exception_type" – Type of exception`
-    -   `"handled_by_user" – if handled by user code`
-    -   `"ns" -- Namespace`
-    -   `"set" – Set`
-    -   `“idx” – Index name`
--   `aerospike.hdf.waitidxcompletion Current number of waiting for index merge completions being conducted. Defined as a counter. Attributes:`
-    -   `"ns" – Index Namespace`
-    -   `"idx" – Index Name`
--   `aerospike.hdf.dropidxtime The amount of time to perform an index drop. Defined as a histogram. Attributes:`
-    -   `"ns" – Index Namepsace`
-    -   `"idx" – Index Name`
-
-# Supported Datasets
-
--   deep-image-96-angular
--   fashion-mnist-784-euclidean
--   gist-960-euclidean
--   glove-25-angular
--   glove-50-angular
--   glove-100-angular
--   glove-200-angular
--   mnist-784-euclidean
--   random-xs-20-euclidean
--   random-s-100-euclidean
--   random-xs-20-angular
--   random-s-100-angular
--   random-xs-16-hamming
--   random-s-128-hamming
--   random-l-256-hamming
--   random-s-jaccard
--   random-l-jaccard
--   sift-128-euclidean
--   nytimes-256-angular
--   nytimes-16-angular
--   sift-256-hamming
--   kosarak-jaccard
--   movielens1m-jaccard
--   movielens10m-jaccard
--   movielens20m-jaccard
--   dbpedia-openai-100k-angular
--   dbpedia-openai-200k-angular
--   dbpedia-openai-300k-angular
--   dbpedia-openai-400k-angular
--   dbpedia-openai-500k-angular
--   dbpedia-openai-600k-angular
--   dbpedia-openai-700k-angular
--   dbpedia-openai-800k-angular
--   dbpedia-openai-900k-angular
--   dbpedia-openai-1000k-angular
-
-## Possible additional sites (can be more)
-
-Any new dataset needs to be defined to mini-ANN.
-
--   <https://archive.ics.uci.edu/>
--   <http://fimi.uantwerpen.be/data/>
--   <http://files.grouplens.org/datasets/movielens/>
-=======
 # hdf_import.py
 
 This module will import a generated ANN HDF dataset. If the dataset doesn’t locally exist, it will be imported from ANN repro. All datasets are cached in the “./data” folder.
@@ -739,4 +356,49 @@
 ### hdf-query dashboard example
 
 ![dashboard query](./readme-HDFQueryDashboard.png)
->>>>>>> b0c2be53
+
+# Supported Datasets
+
+-   deep-image-96-angular
+-   fashion-mnist-784-euclidean
+-   gist-960-euclidean
+-   glove-25-angular
+-   glove-50-angular
+-   glove-100-angular
+-   glove-200-angular
+-   mnist-784-euclidean
+-   random-xs-20-euclidean
+-   random-s-100-euclidean
+-   random-xs-20-angular
+-   random-s-100-angular
+-   random-xs-16-hamming
+-   random-s-128-hamming
+-   random-l-256-hamming
+-   random-s-jaccard
+-   random-l-jaccard
+-   sift-128-euclidean
+-   nytimes-256-angular
+-   nytimes-16-angular
+-   sift-256-hamming
+-   kosarak-jaccard
+-   movielens1m-jaccard
+-   movielens10m-jaccard
+-   movielens20m-jaccard
+-   dbpedia-openai-100k-angular
+-   dbpedia-openai-200k-angular
+-   dbpedia-openai-300k-angular
+-   dbpedia-openai-400k-angular
+-   dbpedia-openai-500k-angular
+-   dbpedia-openai-600k-angular
+-   dbpedia-openai-700k-angular
+-   dbpedia-openai-800k-angular
+-   dbpedia-openai-900k-angular
+-   dbpedia-openai-1000k-angular
+
+## Possible additional sites (can be more)
+
+Any new dataset needs to be defined to mini-ANN.
+
+-   <https://archive.ics.uci.edu/>
+-   <http://fimi.uantwerpen.be/data/>
+-   <http://files.grouplens.org/datasets/movielens/>