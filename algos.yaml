--- conflicted
+++ resolved
@@ -24,7 +24,6 @@
           args: [[32, 64, 128, 256, 512, 1024, 2048, 4096]]
           # This run group will produce eight algorithm instances:
           # FaissLSH(32), FaissLSH(64), and so on up to FaissLSH(4096).
-<<<<<<< HEAD
     faiss-ivf:
       constructor: FaissIVF
       base-args: ["@metric"]
@@ -32,13 +31,11 @@
         base:
           args: [[5, 10, 20, 50, 100, 200, 400, 800, 1000],
                  [1, 2, 3, 4, 5, 8, 10, 20, 50, 100, 200]]
-=======
     faiss-gpu:
       constructor: FaissGPU
       run-groups:
         base:
           args: [[32, 64, 128, 256, 512, 1024, 2048, 4096], [100, 200]]
->>>>>>> addf823a
 #    lshf:
 #      constructor: LSHF
 #      # The @base-args list specifies arguments that should always be prepended
